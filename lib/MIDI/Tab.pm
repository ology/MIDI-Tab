package MIDI::Tab;

# ABSTRACT: Generate MIDI from ASCII tablature

use strict;
use warnings;

use MIDI::Simple;

use base 'Exporter';
our @ISA    = qw(Exporter);
our @EXPORT = qw(
    from_guitar_tab
    from_drum_tab
    from_piano_tab
);

our $VERSION = '0.04';

use constant CONTROL => 'CTL';

=head1 NAME

MIDI::Tab - Generate MIDI from ASCII tabulature

=head1 SYNOPSIS

  use MIDI::Tab;
  use MIDI::Simple;

  new_score;
  patch_change 1, 34; # Bass
  patch_change 3, 49; # Strings

  my $drums = <<'EOF';
  CYM: 8-------------------------------
  BD:  8-4---8-2-8-----8-4---8-2-8-----
  SD:  ----8-------8-------8-------8---
  HH:  66--6-6-66--6-6-66--6-6-66--6-6-
  OHH: --6-------6-------6-------6-----
  EOF

  my $bass = <<'EOF';
  G3: --------------------------------
  D3: --------------------------------
  A2: 5--53-4-5--53-1-----------------
  E2: ----------------3--31-2-3--23-4-
  EOF

  my $strings = <<'EOF';
  A5: 55
  A4: 55
  EOF

  synch(
      sub {
          from_drum_tab($_[0], $drums, 'sn');
      },
      sub {
          from_guitar_tab($_[0], $bass, 'sn', 'c1');
      },
      sub {
          from_piano_tab($_[0], $strings, 'wn', 'c3');
      },
  );

  write_score('MIDI-Tab.mid');

  # Use of the (experimental) control line:
  $tab = <<'EOF';
  CTL: --------3-3-3-3---------
  HH:  959595959595959595959595
  EOF

=head1 DESCRIPTION

C<MIDI::Tab> allows you to create MIDI files from ASCII tablature.  It
is designed to work alongside C<MIDI::Simple>.

Currently, there are three types of tablature supported: drum, guitar
and piano tab.

Note that bar lines (C<|>) are ignored.  Also the C<control line> may be
specified to alter no-ops for individual notes.

=cut

# TODO Make a mutator method for this list.
# TODO Don't require an made-up "line name" - just use the patch number.
our %drum_notes = (
    ABD => 35,  # Acoustic Bass Drum
    BD  => 36,  # Bass Drum 1
    CA  => 69,  # Cabasa
    CB  => 56,  # Cowbell
    CC  => 52,  # Chinese Cymbal
    CL  => 75,  # Claves
    CY2 => 57,  # Crash Cymbal 2
    CYM => 49,  # Crash Cymbal 1
    CYS => 55,  # Splash Cymbal
    ESD => 40,  # Electric Snare
    HA  => 67,  # High Agogo
    HB  => 60,  # Hi Bongo
    HC  => 39,  # Hand Clap
    HFT => 43,  # High Floor Tom
    HH  => 42,  # Closed Hi-Hat
    HMT => 48,  # Hi-Mid Tom
    HT  => 50,  # High Tom
    HTI => 65,  # High Timbale
    HWB => 76,  # Hi Wood Block
    LA  => 68,  # Low Agogo
    LB  => 61,  # Low Bongo
    LC  => 64,  # Low Conga
    LFT => 41,  # Low Floor Tom
    LG  => 74,  # Long Guiro
    LMT => 47,  # Low-Mid Tom
    LT  => 45,  # Low Tom
    LTI => 66,  # Low Timbale
    LW  => 72,  # Long Whistle
    LWB => 77,  # Low Wood Block
    MA  => 70,  # Maracas
    MC  => 78,  # Mute Cuica
    MHC => 62,  # Mute Hi Conga
    MT  => 80,  # Mute Triangle
    OC  => 79,  # Open Cuica
    OHC => 63,  # Open Hi Conga
    OHH => 46,  # Open Hi-Hat
    OT  => 81,  # Open Triangle
    PH  => 44,  # Pedal Hi-Hat
    RB  => 53,  # Ride Bell
    RI2 => 59,  # Ride Cymbal 2
    RID => 51,  # Ride Cymbal 1
    SD  => 38,  # Acoustic Snare
    SG  => 73,  # Short Guiro
    SS  => 37,  # Side Stick
    SW  => 71,  # Short Whistle
    TAM => 54,  # Tambourine
    VS  => 58,  # Vibraslap
);
%drum_notes = map { $_ => 'n' . $drum_notes{$_} } keys %drum_notes;

=head1 METHODS

Each of these routines generates a set of MIDI::Simple notes on the object
passed as the first parameter.  The parameters are:

 MIDI:Simple object
 Tab Notes (as ASCII text)
 Noop Arguments (for changing channels etc)

Parameters to the C<from_*_tab()> routines, that are specified after
the tablature string, are passed as C<MIDI::Simple::noop> calls at the
start of the tab rendering.  For example, the length of each unit
of time can be specified by passing a C<MIDI::Simple> duration value
(e.g. 'sn').

<<<<<<< HEAD
Additionally, a C<control line> for individual note modification may
=======
Additionally, a "control line" for individual note modification may
>>>>>>> 4cfaedfc
be included in the tab, at the same vertical position as the note it
modifies.  This line must be named B<CTL>.  At this point it is only
used to specify triplet timing.

=head2 from_guitar_tab()

  from_guitar_tab($object, $tab_text, @noops)

Notes are specified by an ASCII guitar where each horizontal line
represents a guitar string (as if the guitar were laid face-up in
front of you).

Time runs from left to right.  You can 'tune' the guitar by specifying
different root notes for the strings.  These should be specified as a
C<MIDI::Simple> alphanumeric absolute note value (e.g. 'A2').  The
numbers of the tablature represent the fret at which the note is
played.

=cut

sub from_guitar_tab {
    my ($score, $tab, @noop) = @_;

    # TODO Set $patch = 24 unless another is provided.

    # Add the no-ops to the score.
    $score->noop(@noop);

    # Grab the tab lines.
    my %lines = _parse_tab($tab);

    # Create routines for each line.
    my @subs;
    for my $line (keys %lines) {
        my ($base_note_number) = is_absolute_note_spec($line);
        die "Invalid base type: $line"
            unless $base_note_number || $line eq CONTROL();

        my $_sub = sub {
            my $score = shift;

            # Split tab lines into notes and control.
            my @notes = ();
            @notes = _split_lines(\%lines, $line, $base_note_number)
                unless $line eq CONTROL();

            # Collect the noop controls.
            my @control = ();
            @control = _split_lines(\%lines, CONTROL())
                if exists $lines{CONTROL()};

            # Keep track of the beat.
            my $i = 0;

            # Add each note, rest and control noop to the score.
            for my $n (@notes) {
                # Set the note noop.
                my @ctl = @noop;
                @ctl = ($control[$i]) if @control;

                # Add to the score.
                if (defined $n) {
                    $score->n($n, @ctl);
                }
                else {
                    $score->r(@ctl);
                }

                # Increment the note we are inspecting.
                $i++;
            }
        };

        # Collect the performace subroutines.
        push @subs, $_sub;
    }

    # XXX This line looks suspiciously unnecessary. Hmmmmm
    # Add the part to the score.
    $score->synch(@subs);
}

=head2 from_drum_tab()

  from_drum_tab($object, $tab_text, @noops)

Each horizontal line represents a different drum part and time runs
from left to right.  Minus or plus characters represent rest intervals.
As many or as few drums as required can be specified, each drum having
a two or three letter code, such as C<BD> for the General MIDI "Bass
Drum 1" or C<SD> for the "Acoustic Snare."  These are all listed in
C<%MIDI::Tab::drum_notes>, which can be viewed or altered by your code.

The numbers on the tablature represent the volume of the drum hit,
from 1 to 9, where 9 is the loudest.

=cut

sub from_drum_tab {
    my ($score, $tab, @noop) = @_;

    # Set the drum channel if none has been provided.
    my $channel = 'c9';
    for (@noop) {
        if (/^(c\d+)$/) {
            $channel = $1;
            unshift @noop, $channel;
        }
    }

    # Add the no-ops to the score.
    $score->noop(@noop);

    # Grab the tab lines.
    my %lines = _parse_tab($tab, 'drum');

    # Create routines for each line.
    my @subs;
    for my $line (keys %lines) {
        my $_sub = sub {
            my $score = shift;

            die "Invalid drum type: $line"
                unless $drum_notes{$line} || $line eq CONTROL();
            my $drum = $drum_notes{$line};

            # Split tab lines into notes and control.
            my @notes = ();
            @notes = _split_lines(\%lines, $line)
                unless $line eq CONTROL();

            # Collect the noop controls.
            my @control = ();
            @control = _split_lines(\%lines, CONTROL())
                if exists $lines{CONTROL()};

            # Keep track of the beat.
            my $i = 0;

            # Add each note, rest and control noop to the score.
            for my $n (@notes) {
                # Set the note noop.
                my @ctl = @noop;
                @ctl = ($control[$i]) if @control;

                # Add to the score.
                if (defined $n) {
                    $score->n($channel, $drum, $n, @ctl);
                }
                else {
                    $score->r(@ctl);
                }

                # Increment the note we are inspecting.
                $i++;
            }
        };

        # Collect the performace subroutines.
        push @subs, $_sub;
    }

    # XXX This line looks suspiciously unnecessary. Hmmmmm
    # Add the part to the score.
    $score->synch(@subs);
}

=head2 from_piano_tab()

  from_piano_tab($object, $tab_text, @noops)

Each horizontal line represents a different note on the piano and time
runs from left to right.  The values on the line represent volumes
from 1 to 9.

=cut

sub from_piano_tab {
    my ($score, $tab, @noop) = @_;

    # Add the no-ops to the score.
    $score->noop(@noop);

    # Grab the tab lines.
    my %lines = _parse_tab($tab);

    # Create routines for each line.
    my @subs;
    for my $line (keys %lines) {
        my $_sub = sub {
            my $score = shift;
            #die "Invalid note: $line" unless ???;

            # Split tab lines into notes and control.
            my @notes = ();
            @notes = _split_lines(\%lines, $line);

            # Collect the noop controls.
            my @control = ();
            @control = _split_lines(\%lines, CONTROL())
                if exists $lines{CONTROL()};

            # Keep track of the beat.
            my $i = 0;

            # Add each note, rest and control noop to the score.
            for my $n (@notes) {
                # Set the note noop.
                my @ctl = @noop;
                @ctl = ($control[$i]) if @control;

                # Add to the score.
                if (defined $n) {
                    $score->n($line, $n, @ctl);
                }
                else {
                    $score->r(@ctl);
                }

                # Increment the note we are inspecting.
                $i++;
            }
        };

        # Collect the performace subroutines.
        push @subs, $_sub;
    }

    # XXX This line looks suspiciously unnecessary. Hmmmmm
    # Add the part to the score.
    $score->synch(@subs);
}

sub _parse_tab {
    my($tab, $type) = @_;

    # Remove bar lines.
    $tab =~ s/\|//g;

    # Set a regular expression to capture parts of the tab.
    my $re = qr/^\s*([A-Za-z0-9]+)\:\s*([0-9+-]+)\s+(.*)$/s;
    $re = qr/^\s*([A-Z]{2,3})\:\s*([0-9+-]+)\s+(.*)$/s
        if $type && $type eq 'drum';

    # Build lines from the tabulature.
    my %lines;
    while($tab =~ /$re/g) {
        my ($note, $line, $remainder) = ($1, $2, $3);
        $lines{$note} = $line;
        $tab = $remainder;
    }

    return %lines;
}

sub _split_lines {
    my($lines, $line, $base) = @_;

    # Construct a list of notes, volumes or noop controls.
    my @items = ();

    for my $n (split '', $lines->{$line}) {
        # Grab the control noop.
        if ($line eq CONTROL()) {
            if ($n eq '3') {
                push @items, 'ten';
            }
            else {
                push @items, undef;
            }
        }
        # Grab the note, itself.
        elsif ($n =~ /^[0-9]$/) {
            if ($base) {
                push @items, 'n' . ($base + $n);
            }
            else {
                # XXX This x12 bit looks suspiciously wrong.
                push @items, 'V' . ($n * 12);
            }
        }
        else {
            push @items, undef;
        }
    }

    return @items;
}

1;
__END__

=head1 SEE ALSO

* The code in the C<eg/> and C<t/> directories.

* L<MIDI::Simple>

=cut<|MERGE_RESOLUTION|>--- conflicted
+++ resolved
@@ -153,11 +153,7 @@
 of time can be specified by passing a C<MIDI::Simple> duration value
 (e.g. 'sn').
 
-<<<<<<< HEAD
 Additionally, a C<control line> for individual note modification may
-=======
-Additionally, a "control line" for individual note modification may
->>>>>>> 4cfaedfc
 be included in the tab, at the same vertical position as the note it
 modifies.  This line must be named B<CTL>.  At this point it is only
 used to specify triplet timing.
